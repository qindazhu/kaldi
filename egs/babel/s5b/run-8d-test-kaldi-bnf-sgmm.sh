#!/bin/bash 
set -e
set -o pipefail

. conf/common_vars.sh || exit 1;
. ./lang.conf || exit 1;


type=dev10h
data_only=false
fast_path=true
skip_kws=false
extra_kws=false
skip_stt=false
skip_scoring=false
tmpdir=`pwd`

. utils/parse_options.sh

if [ $# -ne 0 ]; then
  echo "Usage: $(basename $0) --type (dev10h|dev2h|eval|shadow)"
  exit 1
fi

<<<<<<< HEAD
if ! echo {dev10h,dev2h,eval,unsup,shadow}{,.uem,.seg} | grep -w "$type" >/dev/null; then
=======
if ! echo {shadow,dev10h,dev2h,eval,unsup}{,.uem,.seg,.pem} | grep -w "$type" >/dev/null; then
>>>>>>> 57596e1d
  # note: echo dev10.uem | grep -w dev10h will produce a match, but this
  # doesn't matter because dev10h is also a valid value.
  echo "Invalid variable type=${type}, valid values are " {dev10h,dev2h,eval,unsup}{,.uem,.seg}
  exit 1;
fi

dirid=${type}
datadir=data_bnf/${dirid}

[ ! -d data/${dirid} ] && echo "No such directory data/${dirid}" && exit 1;
[ ! -d exp/tri5/decode_${dirid} ] && echo "No such directory exp/tri5/decode_${dirid}" && exit 1;

# Set my_nj; typically 64.
my_nj=`cat exp/tri5/decode_${dirid}/num_jobs` || exit 1;

<<<<<<< HEAD

mkdir -p param_bnf
=======
test -d param_bnf || mkdir -p param_bnf
>>>>>>> 57596e1d
if [ ! data_bnf/${dirid}_bnf/.done -nt exp/tri5/decode_${dirid}/.done ] || \
   [ ! data_bnf/${dirid}_bnf/.done -nt exp_bnf/tri6_bnf/.done ]; then
  # put the archives in param_bnf/.
  
  local/nnet/make_bn_feats.sh --nj $my_nj --cmd "$train_cmd" \
    --transform-dir exp/tri5/decode_${dirid} data/${dirid} data_bnf/${dirid}_bnf exp_bnf/tri6_bnf param_bnf exp_bnf/dump_bnf
  touch data_bnf/${dirid}_bnf/.done
fi

if [ ! data_bnf/${dirid}/.done -nt data_bnf/${dirid}_bnf/.done ]; then
  steps/nnet/make_fmllr_feats.sh --cmd "$train_cmd -tc 10" \
    --nj 16 --transform-dir exp/tri5/decode_${dirid} data_bnf/${dirid}_sat data/${dirid} \
    exp/tri5_ali exp_bnf/make_fmllr_feats/log param_bnf/ 

  steps/append_feats.sh --cmd "$train_cmd" --nj 4 \
    data_bnf/${dirid}_bnf data_bnf/${dirid}_sat data_bnf/${dirid} \
    exp_bnf/append_feats/log param_bnf/ 
  steps/compute_cmvn_stats.sh --fake data_bnf/${dirid} exp_bnf/make_fmllr_feats param_bnf
  rm -r data_bnf/${dirid}_sat
  if ! $skip_kws ; then
    cp -r data/${dirid}/*kws* data_bnf/${dirid}/ || true
  fi
  touch data_bnf/${dirid}/.done
fi
if ! $skip_kws ; then
  cp -r data/${dirid}/*kws* data_bnf/${dirid}/ || true
fi


if $data_only ; then
  echo "Exiting, as data-only was requested... "
fi

####################################################################
##
## FMLLR decoding 
##
####################################################################
decode=exp_bnf/tri6/decode_${dirid}
if [ ! -f ${decode}/.done ]; then
  echo ---------------------------------------------------------------------
  echo "Decoding with SAT models on top of bottleneck features on" `date`
  echo ---------------------------------------------------------------------
  utils/mkgraph.sh \
    data/lang exp_bnf/tri6 exp_bnf/tri6/graph |tee exp_bnf/tri6/mkgraph.log

  mkdir -p $decode
  #By default, we do not care about the lattices for this step -- we just want the transforms
  #Therefore, we will reduce the beam sizes, to reduce the decoding times
  steps/decode_fmllr_extra.sh --skip-scoring true --beam 10 --lattice-beam 4 \
    --acwt $bnf_decode_acwt \
    --nj $my_nj --cmd "$decode_cmd" "${decode_extra_opts[@]}"\
    exp_bnf/tri6/graph ${datadir} ${decode} |tee ${decode}/decode.log
  touch ${decode}/.done
fi

if ! $fast_path ; then
  local/run_kws_stt_task.sh --cer $cer --max-states $max_states --skip-scoring $skip_scoring\
    --cmd "$decode_cmd" --skip-kws $skip_kws --skip-stt $skip_stt --extra-kws $extra_kws --wip $wip \
    "${shadow_set_extra_opts[@]}" "${lmwt_bnf_extra_opts[@]}" \
    ${datadir} data/lang ${decode}

  local/run_kws_stt_task.sh --cer $cer --max-states $max_states --skip-scoring $skip_scoring\
    --cmd "$decode_cmd" --skip-kws $skip_kws --skip-stt $skip_stt --extra-kws $extra_kws --wip $wip \
    "${shadow_set_extra_opts[@]}" "${lmwt_bnf_extra_opts[@]}" \
    ${datadir} data/lang  ${decode}.si
fi

####################################################################
## SGMM2 decoding 
####################################################################
decode=exp_bnf/sgmm7/decode_fmllr_${dirid}
if [ ! -f $decode/.done ]; then
  echo ---------------------------------------------------------------------
  echo "Spawning $decode on" `date`
  echo ---------------------------------------------------------------------
  utils/mkgraph.sh \
    data/lang exp_bnf/sgmm7 exp_bnf/sgmm7/graph |tee exp_bnf/sgmm7/mkgraph.log

  mkdir -p $decode
  steps/decode_sgmm2.sh --skip-scoring true --use-fmllr true --nj $my_nj \
    --acwt $bnf_decode_acwt \
    --cmd "$decode_cmd" --transform-dir exp_bnf/tri6/decode_${dirid} "${decode_extra_opts[@]}"\
    exp_bnf/sgmm7/graph ${datadir} $decode |tee $decode/decode.log
  touch $decode/.done
fi

if ! $fast_path ; then
  local/run_kws_stt_task.sh --cer $cer --max-states $max_states --skip-scoring $skip_scoring\
    --cmd "$decode_cmd" --skip-kws $skip_kws --skip-stt $skip_stt --extra-kws $extra_kws --wip $wip \
    "${shadow_set_extra_opts[@]}" "${lmwt_bnf_extra_opts[@]}" \
    ${datadir} data/lang  exp_bnf/sgmm7/decode_fmllr_${dirid}
fi

####################################################################
##
## SGMM_MMI rescoring
##
####################################################################

for iter in 1 2 3 4; do
  # Decode SGMM+MMI (via rescoring).
  decode=exp_bnf/sgmm7_mmi_b0.1/decode_fmllr_${dirid}_it$iter
  if [ ! -f $decode/.done ]; then

    mkdir -p $decode
    steps/decode_sgmm2_rescore.sh  --skip-scoring true \
      --cmd "$decode_cmd" --iter $iter --transform-dir exp_bnf/tri6/decode_${dirid} \
      data/lang ${datadir} exp_bnf/sgmm7/decode_fmllr_${dirid} $decode | tee ${decode}/decode.log

    touch $decode/.done
  fi
done

#We are done -- all lattices has been generated. We have to
#a)Run MBR decoding
#b)Run KW search
for iter in 1 2 3 4; do
  # Decode SGMM+MMI (via rescoring).
  decode=exp_bnf/sgmm7_mmi_b0.1/decode_fmllr_${dirid}_it$iter
  local/run_kws_stt_task.sh --cer $cer --max-states $max_states --skip-scoring $skip_scoring\
    --cmd "$decode_cmd" --skip-kws $skip_kws --skip-stt $skip_stt --extra-kws $extra_kws --wip $wip \
    "${shadow_set_extra_opts[@]}" "${lmwt_bnf_extra_opts[@]}" \
    ${datadir} data/lang $decode
done

echo "$0: Everything looking good...." 
exit 0

if [ ! exp_bnf/tri7_nnet/decode_${dirid}/.done -nt data_bnf/${dirid}_bnf/.done ] || \
   [ ! exp_bnf/tri7_nnet/decode_${dirid}/.done -nt exp_bnf/tri7_nnet/.done ]; then
  
  echo ---------------------------------------------------------------------
  echo "Decoding hybrid system on top of bottleneck features on" `date`
  echo ---------------------------------------------------------------------

  # We use the graph from tri6.
  utils/mkgraph.sh \
    data/lang exp_bnf/tri6 exp_bnf/tri6/graph |tee exp_bnf/tri6/mkgraph.log

  decode=exp_bnf/tri7_nnet/decode_${dirid}
  if [ ! -f $decode/.done ]; then
    mkdir -p $decode
    steps/nnet2/decode.sh --cmd "$decode_cmd" --nj $my_nj \
      --acwt $bnf_decode_acwt \
      --beam $dnn_beam --lat-beam $dnn_lat_beam \
      --skip-scoring true "${decode_extra_opts[@]}" \
      --feat-type raw \
      exp_bnf/tri6/graph ${datadir} $decode | tee $decode/decode.log

    touch $decode/.done
  fi

  local/run_kws_stt_task.sh --cer $cer --max-states $max_states --skip-scoring $skip_scoring\
    --cmd "$decode_cmd" --skip-kws $skip_kws --skip-stt $skip_stt --extra-kws $extra_kws --wip $wip \
    "${shadow_set_extra_opts[@]}" "${lmwt_bnf_extra_opts[@]}" \
    ${datadir} data/lang $decode
fi

echo "$0: Everything looking good...." 
exit 0<|MERGE_RESOLUTION|>--- conflicted
+++ resolved
@@ -22,11 +22,7 @@
   exit 1
 fi
 
-<<<<<<< HEAD
-if ! echo {dev10h,dev2h,eval,unsup,shadow}{,.uem,.seg} | grep -w "$type" >/dev/null; then
-=======
 if ! echo {shadow,dev10h,dev2h,eval,unsup}{,.uem,.seg,.pem} | grep -w "$type" >/dev/null; then
->>>>>>> 57596e1d
   # note: echo dev10.uem | grep -w dev10h will produce a match, but this
   # doesn't matter because dev10h is also a valid value.
   echo "Invalid variable type=${type}, valid values are " {dev10h,dev2h,eval,unsup}{,.uem,.seg}
@@ -42,12 +38,8 @@
 # Set my_nj; typically 64.
 my_nj=`cat exp/tri5/decode_${dirid}/num_jobs` || exit 1;
 
-<<<<<<< HEAD
-
+test -d param_bnf || mkdir -p param_bnf
 mkdir -p param_bnf
-=======
-test -d param_bnf || mkdir -p param_bnf
->>>>>>> 57596e1d
 if [ ! data_bnf/${dirid}_bnf/.done -nt exp/tri5/decode_${dirid}/.done ] || \
    [ ! data_bnf/${dirid}_bnf/.done -nt exp_bnf/tri6_bnf/.done ]; then
   # put the archives in param_bnf/.
