--- conflicted
+++ resolved
@@ -1015,33 +1015,12 @@
     KALDI_ERR << "Unexpected problem getting lattice for utterance " << utt_;
   fst::Connect(lat_);
   if (determinize_) {
-<<<<<<< HEAD
-    Invert(lat_);
-    if (!TopSort(lat_)) {
-      // Cannot topologically sort the lattice -- determinization will fail.
-      KALDI_WARN << "Topological sorting of state-level lattice failed "
-                 << "(probably your lexicon has empty words or your LM has "
-                 << "epsilon cycles).";
-      delete lat_;    // Delete it here.
-      success_ = false;
-      return;
-    }
-    fst::ILabelCompare<LatticeArc> ilabel_comp;
-    ArcSort(lat_, ilabel_comp);
-    if (!DeterminizeLatticePhonePruned(*trans_model_,
-                                       lat_,
-                                       decoder_->GetOptions().lattice_beam,
-                                       clat_,
-                                       decoder_->GetOptions().det_opts))
-=======
-    clat_ = new CompactLattice;
     if (!DeterminizeLatticePhonePrunedWrapper(
             *trans_model_,
             lat_,
             decoder_->GetOptions().lattice_beam,
             clat_,
             decoder_->GetOptions().det_opts))
->>>>>>> 390127bb
       KALDI_WARN << "Determinization finished earlier than the beam for "
                  << "utterance " << utt_;
     delete lat_;
